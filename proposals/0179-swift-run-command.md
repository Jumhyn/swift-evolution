# Swift `run` Command

* Proposal: [SE-0179](0179-swift-run-command.md)
* Authors: [David Hart](http://github.com/hartbit/)
* Review Manager: [Daniel Dunbar](https://github.com/ddunbar)
* Status: **Implemented (Swift 4)**
* Decision Notes: [Rationale](https://lists.swift.org/pipermail/swift-evolution/Week-of-Mon-20170529/036909.html)
* Implementation: [apple/swift-package-manager#1187](https://github.com/apple/swift-package-manager/pull/1187)

## Introduction

The proposal introduces a new `swift run` command to build and run an executable defined in the current package.

## Motivation

It is common to want to build and run an executable during development. For now, one must first build it and then execute it from the build folder:

```bash
$ swift build
$ .build/debug/myexecutable
```
  
In Swift 4, the Swift Package Manager will build to a different path, containing a platform sub-folder (`.build/macosx-x86_64/debug` for mac and `.build/linux-x86_64/debug` for linux), making it more cumbersome to run the executable from the command line.
  
<<<<<<< HEAD
To improve the development workflow, the proposal suggests introducing a new first-level `swift run` command that will build if necessary and then run an executable defined in the `Package.swift` manifest, replacing the above steps into just one.
=======
To improve the development workflow, the proposal suggest introducing a new first-level `swift run` command that will build if necessary and then run an executable defined in the `Package.swift` manifest, reducing the above steps to just one step.
>>>>>>> 9dd10584

## Proposed solution

The swift `run` command would be defined as:

```bash
$ swift run --help
OVERVIEW: Build and run executable

USAGE: swift run [options] [executable [arguments]]

OPTIONS:
  --build-path            Specify build/cache directory [default: ./.build]
  --chdir, -C             Change working directory before any other operation
  --color                 Specify color mode (auto|always|never) [default: auto]
  --configuration, -c     Build with configuration (debug|release) [default: debug]
  --enable-prefetching    Enable prefetching in resolver
  --skip-build            Skip building the executable product
  --verbose, -v           Increase verbosity of informational output
  -Xcc                    Pass flag through to all C compiler invocations
  -Xlinker                Pass flag through to all linker invocations
  -Xswiftc                Pass flag through to all Swift compiler invocations
  --help                  Display available options
```

If needed, the command will build the product before running it. As a result, it can be passed any options `swift build` accepts. As for `swift test`, it also accepts an extra `--skip-build` option to skip the build phase.

After the options, the command optionally takes the name of an executable product defined in the `Package.swift` manifest and introduced in [SE-0146](0146-package-manager-product-definitions.md). If called without an executable and the manifest defines one and only one executable product, it will default to running that one. In any other case, the command fails.

If the executable is explicitly defined, all remaining arguments are passed as-is to the executable.

```bash
$ swift run # .build/debug/exe
$ swift run exe # .build/debug/exe
$ swift run exe arg1 arg2 # .build/debug/exe arg1 arg2
```

## Alternatives considered

One alternative to the Swift 4 change of build folder would be for the Swift Package Manager to create and update a symlink at `.build/debug` and `.build/release` that point to the latest build folder for that configuration. Although that should probably be done to retain backward-compatibility with tools that depended on the build location, it does not completely invalidate the usefulness of the `run` command.<|MERGE_RESOLUTION|>--- conflicted
+++ resolved
@@ -22,11 +22,7 @@
   
 In Swift 4, the Swift Package Manager will build to a different path, containing a platform sub-folder (`.build/macosx-x86_64/debug` for mac and `.build/linux-x86_64/debug` for linux), making it more cumbersome to run the executable from the command line.
   
-<<<<<<< HEAD
-To improve the development workflow, the proposal suggests introducing a new first-level `swift run` command that will build if necessary and then run an executable defined in the `Package.swift` manifest, replacing the above steps into just one.
-=======
-To improve the development workflow, the proposal suggest introducing a new first-level `swift run` command that will build if necessary and then run an executable defined in the `Package.swift` manifest, reducing the above steps to just one step.
->>>>>>> 9dd10584
+To improve the development workflow, the proposal suggests introducing a new first-level `swift run` command that will build if necessary and then run an executable defined in the `Package.swift` manifest, reducing the above steps to just one.
 
 ## Proposed solution
 
